--- conflicted
+++ resolved
@@ -412,13 +412,7 @@
 - Node.js (>= 18) and npm
 - A workspace opened in VS Code
 
-<<<<<<< HEAD
-```shell
-git clone https://github.com/pubnub/pubnub-mcp-server.git
-```
-=======
 ### Installation Steps
->>>>>>> 434fe2b7
 
 1. Open the Command Palette (`Ctrl+Shift+P` or `Cmd+Shift+P`)
 2. Type `MCP` and select **MCP: Add Server**
