--- conflicted
+++ resolved
@@ -423,13 +423,7 @@
 - Node.js (>= 18) and npm
 - A workspace opened in VS Code
 
-<<<<<<< HEAD
-```shell
-git clone https://github.com/pubnub/pubnub-mcp-server.git
-```
-=======
 ### Installation Steps
->>>>>>> eb03c4ac
 
 1. Open the Command Palette (`Ctrl+Shift+P` or `Cmd+Shift+P`)
 2. Type `MCP` and select **MCP: Add Server**
